
/*****************************************************************************************
 * @file  MovieDB.java
 *
 * @author   John Miller
 */




import static java.lang.System.out;

/*****************************************************************************************
 * The MovieDB class makes a Movie Database.  It serves as a template for making other
 * databases.  See "Database Systems: The Complete Book", second edition, page 26 for more
 * information on the Movie Database schema.
 */
class MovieDB
{
    /*************************************************************************************
     * Main method for creating, populating and querying a Movie Database.
     * @param args  the command-line arguments
     */
    public static void main (String [] args)
    {
        out.println ();

        var movie = new Table ("movie", "title year length genre studioName producerNo",
                                        "String Integer Integer String String Integer", "title year");

        var cinema = new Table ("cinema", "title year length genre studioName producerNo",
                                          "String Integer Integer String String Integer", "title year");

        var movieStar = new Table ("movieStar", "name address gender birthdate",
                                                "String String Character String", "name");

        var starsIn = new Table ("starsIn", "movieTitle movieYear starName",
                                            "String Integer String", "movieTitle movieYear starName");

        var movieExec = new Table ("movieExec", "certNo name address fee",
                                                "Integer String String Float", "certNo");

        var studio = new Table ("studio", "name address presNo",
                                          "String String Integer", "name");

        var film0 = new Comparable [] { "Star_Wars", 1977, 124, "sciFi", "Fox", 12345 };
        var film1 = new Comparable [] { "Star_Wars_2", 1980, 124, "sciFi", "Fox", 12345 };
        var film2 = new Comparable [] { "Rocky", 1985, 200, "action", "Universal", 12125 };
        var film3 = new Comparable [] { "Rambo", 1978, 100, "action", "Universal", 32355 };

        out.println ();
        movie.insert (film0);
        movie.insert (film1);
        movie.insert (film2);
        movie.insert (film3);
        movie.print ();

        var film4 = new Comparable [] { "Galaxy_Quest", 1999, 104, "comedy", "DreamWorks", 67890 };
        out.println ();
        cinema.insert (film2);
        cinema.insert (film3);
        cinema.insert (film4);
        cinema.print ();

        var star0 = new Comparable [] { "Carrie_Fisher", "Hollywood", 'F', "9/9/99" };
        var star1 = new Comparable [] { "Mark_Hamill", "Brentwood", 'M', "8/8/88" };
        var star2 = new Comparable [] { "Harrison_Ford", "Beverly_Hills", 'M', "7/7/77" };
        out.println ();
        movieStar.insert (star0);
        movieStar.insert (star1);
        movieStar.insert (star2);
        movieStar.print ();

        var cast0 = new Comparable [] { "Star_Wars", 1977, "Carrie_Fisher" };
        out.println ();
        starsIn.insert (cast0);
        starsIn.print ();

        var exec0 = new Comparable [] { 9999, "S_Spielberg", "Hollywood", 10000.00 };
        out.println ();
        movieExec.insert (exec0);
        movieExec.print ();

        var studio0 = new Comparable [] { "Fox", "Los_Angeles", 7777 };
        var studio1 = new Comparable [] { "Universal", "Universal_City", 8888 };
        var studio2 = new Comparable [] { "DreamWorks", "Universal_City", 9999 };
        out.println ();
        studio.insert (studio0);
        studio.insert (studio1);
        studio.insert (studio2);
        studio.print ();

        movie.save ();
        cinema.save ();
        movieStar.save ();
        starsIn.save ();
        movieExec.save ();
        studio.save ();

        movieStar.printIndex ();

        //--------------------- Test Index Methods

        try {
            test_index_methods(movie);
        } catch (Exception e) {
            out.println("Index is set to NO_MAP. Skipping tests");
        }

        //--------------------- Test project

        test_indexed_project(movie, cinema, movieStar, starsIn, studio, movieExec);

        //--------------------- select: equals, &&

        out.println ();
        var t_select = movie.select (t -> t[movie.col("title")].equals ("Star_Wars") &&
                                          t[movie.col("year")].equals (1977));
        t_select.print ();

        //--------------------- select: <

        out.println ();
        var t_select2 = movie.select (t -> (Integer) t[movie.col("year")] < 1980);
        t_select2.print ();

        //--------------------- select (condition): <

        out.println ();
        var t_select3 = movie.select ("year < 1980");
        t_select3.print ();


        //--------------------- indexed select tests: <

        test_indexed_select(movie, movieStar);


        //--------------------- union tests ---------------------

        test_indexed_union(movie, cinema);

        //--------------------- minus tests ---------------------

        test_indexed_minus(movie, cinema);


        //--------------------- minus: movie MINUS cinema

        out.println ();
        var t_minus = movie.minus (cinema);
        t_minus.print ();

        //--------------------- equi-join: movie JOIN studio ON studioName = name

        out.println ();
        var t_join = movie.join ("studioName", "name", studio);
        t_join.print ();

        //--------------------- natural join: movie JOIN studio

        out.println ();
        var t_join2 = movie.join (cinema);
        t_join2.print ();

        //--------------------- theta join: movie JOIN studio
        out.println ();
        var t_join3 = movie.join ("studioName == name", studio);
        t_join3.print ();

    } // main

    /*************************************************************************************
     * Method for testing indexed select.
     * @param movie  the movie table
     * @param cinema the cinema table
     */
    private static void test_indexed_union(Table movie, Table cinema) {
        // Test 1: Union of two non-empty tables with some common elements
        out.println("Test 1: Union of movie and cinema (overlapping rows)");
        var t_union1 = movie.union(cinema);
        t_union1.print();

        // Test 2: Union of two non-empty tables with no common elements
        var uniqueTable = new Table("uniqueTable", "title year length genre studioName producerNo",
                "String Integer Integer String String Integer", "title year");

        var uniqueFilm = new Comparable[] { "Inception", 2010, 148, "sciFi", "WarnerBros", 56789 };
        uniqueTable.insert(uniqueFilm);

        out.println("Test 2: Union of movie and uniqueTable (no common elements)");
        var t_union2 = movie.union(uniqueTable);
        t_union2.print();

        // Test 3: Union of a table with itself (should return the same table)
        out.println("Test 3: Union of movie with itself (idempotency test)");
        var t_union3 = movie.union(movie);
        t_union3.print();

        // Test 4: Union with an empty table (should return the original table)
        var emptyTable = new Table("emptyTable", "title year length genre studioName producerNo",
                "String Integer Integer String String Integer", "title year");

        out.println("Test 4: Union of movie with an empty table (identity test)");
        var t_union4 = movie.union(emptyTable);
        t_union4.print();

        // Test 5: Union of two empty tables (should return an empty table)
        var anotherEmptyTable = new Table("anotherEmptyTable", "title year length genre studioName producerNo",
                "String Integer Integer String String Integer", "title year");

        out.println("Test 5: Union of two empty tables (empty result test)");
        var t_union5 = emptyTable.union(anotherEmptyTable);
        t_union5.print();

        // Test 6: Union of tables with different schemas (should fail or handle gracefully)
        var mismatchedTable = new Table("mismatchedTable", "director budget",
                "String Float", "director");

        var directorEntry = new Comparable[] { "Christopher_Nolan", 200_000_000f };
        mismatchedTable.insert(directorEntry);

        out.println("Test 6: Union of movie and mismatchedTable (schema mismatch)");
        try {
            var t_union6 = movie.union(mismatchedTable);
            t_union6.print();
        } catch (Exception e) {
            out.println("Expected error due to schema mismatch: " + e.getMessage());
        }
    }

    /*************************************************************************************
     * Method for testing indexed select.
     * @param movie  the movie table
     * @param movieStar the movieStar table
     */
    private static void test_indexed_select(Table movie, Table movieStar) {
    //--------------------- indexed select: key

    out.println ();
    var t_iselect = movieStar.select (new KeyType ("Harrison_Ford")); // should pass
    out.println("Should work");
    t_iselect.print ();

    //--------------------- indexed select: multiple keys

    out.println ();
    var t_iselect2 = movie.select (new KeyType ("Star_Wars", 1977)); // should pass
    out.println("Should work");
    t_iselect2.print ();

    //--------------------- indexed select: key does not exist

    out.println();
    var t_iselect3 = movieStar.select(new KeyType("Tom_Hanks"));  // Should return empty
    out.println("should be emtpy");
    t_iselect3.print();

    //--------------------- indexed select: composite key (wrong order)

    out.println();
    var t_iselect4 = movie.select(new KeyType(1977, "Star_Wars"));  // Wrong order, should fail
    out.println("should fail");
    t_iselect4.print();

    //--------------------- indexed select: composite key (wrong type)

    out.println();
    var t_iselect5 = movie.select(new KeyType("Star_Wars", "1977"));  // Type mismatch: "1977" is String
    out.println("should fail");
    t_iselect5.print();


    //--------------------- indexed select: composite key (partial key)

    out.println();
    var t_iselect6 = movie.select(new KeyType("Star_Wars"));  // Partial key, should fail
    out.println("should fail");
    t_iselect6.print();


    //--------------------- indexed select: Insert & Immediate Lookup

    out.println();
    var newMovie = new Comparable[]{"New_Movie", 2025, 150, "action", "Warner", 55555};
    movie.insert(newMovie);
    var t_iselect8 = movie.select(new KeyType("New_Movie", 2025));
    out.println("Should work"); // Should find the inserted movie
    t_iselect8.print();
}

    /*************************************************************************************
     * Method for testing indexed select.
     * @param movie  the movie table
     */
    private static void test_index_methods(Table movie) {
        out.println("\nTEST 1: Creating index on 'genre' (should work)");
        movie.createIndex("genre");

        //   TEST 2: Create a unique index on "year" (should work) all unique vals
        out.println("\nTEST 2: Creating UNIQUE index on 'year' (should work)");
        movie.createUniqueIndex("year");

        
        // TEST 3: Attempt to create a unique index on "genre" (should fail due to duplicates)
        try {
            out.println("\nTEST 3: Creating UNIQUE index on 'genre' (should FAIL)");
            movie.createUniqueIndex("genre");  // This should throw an error
        } catch (IllegalArgumentException e) {
            out.println("Expected error: " + e.getMessage());
        }

        //   TEST 4: Drop index on "genre" (should remove index)
        out.println("\nTEST 4: Dropping index on 'genre' (should work)");
        boolean dropped = movie.dropIndex("genre");
        out.println("Drop status: " + (dropped ? "Success" : "Failed"));

        //   TEST 5: Drop index on "studioName" (should remove index)
        out.println("\nTEST 5: Dropping index on 'studioName' (should work)");
        dropped = movie.dropIndex("studioName");
        out.println("Drop status: " + (dropped ? "Success" : "Failed"));

        //   TEST 6: Drop index on a non-existent column "director" (should fail)
        out.println("\nTEST 6: Dropping index on 'director' (should FAIL - index does not exist)");
        dropped = movie.dropIndex("director");
        out.println("Drop status: " + (dropped ? "Success" : "Failed"));
    }
<<<<<<< HEAD
    /*************************************************************************************
     * Method for testing the MINUS operation.
     * @param movie  the movie table
     * @param cinema the cinema table
     */
    private static void test_indexed_minus(Table movie, Table cinema) {
        out.println("\n===== TESTING MINUS OPERATION =====");

        // Test 1: Minus operation on movie - cinema (should remove common movies)
        out.println("Test 1: movie - cinema (removes common movies)");
        var t_minus1 = movie.minus(cinema);
        t_minus1.print();

        // Test 2: Minus operation where the second table is empty (should return movie unchanged)
        var emptyTable = new Table("emptyTable", "title year length genre studioName producerNo",
                "String Integer Integer String String Integer", "title year");
        out.println("Test 2: movie - emptyTable (should return movie unchanged)");
        var t_minus2 = movie.minus(emptyTable);
        t_minus2.print();

        // Test 3: Minus operation where the first table is empty (should return empty table)
        var emptyMovie = new Table("emptyMovie", "title year length genre studioName producerNo",
                "String Integer Integer String String Integer", "title year");
        out.println("Test 3: emptyMovie - cinema (should return empty table)");
        var t_minus3 = emptyMovie.minus(cinema);
        t_minus3.print();

        // Test 4: Minus operation on identical tables (should return an empty table)
        // Clone movie (assuming Table implements clone correctly)
        Table movieCopy = movie.copy();
        out.println("Test 4: movie - movie copy (should return empty table)");
        var t_minus4 = movie.minus(movieCopy);
        t_minus4.print();

        // Test 5: Minus operation with mismatched schemas (should fail gracefully)
        Table mismatched = new Table("mismatchedTable", "director budget",
                "String Float", "director");
        Comparable[] directorEntry = {"Christopher_Nolan", 200_000_000f};
        mismatched.insert(directorEntry);
        out.println("Test 5: movie - mismatchedTable (should fail due to schema mismatch)");
        try {
            Table t_minus5 = movie.minus(mismatched);
            t_minus5.print();
        } catch (Exception e) {
            out.println("Expected error due to schema mismatch: " + e.getMessage());
        }
    }

=======

    /*************************************************************************************
     * Method for testing indexed select.
     * @param * Required Tables
     */
    private static void test_indexed_project(Table movie, Table cinema, Table movieStar, Table starsIn, Table studio, Table movieExec) {
        //--------------------- project: title

        out.println ();
        var t_project = movie.project ("title year");
        t_project.print ();

        //--------------------- project attrs: genre

        out.println ();
        var t_project2 = movie.project ("genre");
        t_project2.print ();

        //--------------------- project several attrs: title year genre

        out.println ();
        var t_project3 = cinema.project ("title year genre");
        t_project3.print ();

        //--------------------- project several attrs: name birthdate

        out.println ();
        var t_project4 = movieStar.project ("name birthdate");
        t_project4.print ();

        //--------------------- project several attrs: movieTitle starName

        out.println ();
        var t_project5 = starsIn.project ("movieTitle starName");
        t_project5.print ();

        //--------------------- project several attrs: name fee

        out.println ();
        var t_project6 = movieExec.project ("name fee");
        t_project6.print ();

        //--------------------- project several attrs: name fee

        out.println ();
        var t_project7 = studio.project ("name address");
        t_project7.print ();

        //--------------------- project non-exist attrs

        try {
            out.println ();
            var t_project8 = studio.project ("studioName");
            t_project8.print ();
        } catch (Exception e) {
            out.println("Expected error due to invalid Attribute: " + e.getMessage());
        }

    }
>>>>>>> 6c49f8fa

} // MovieDB
<|MERGE_RESOLUTION|>--- conflicted
+++ resolved
@@ -139,10 +139,6 @@
         //--------------------- union tests ---------------------
 
         test_indexed_union(movie, cinema);
-
-        //--------------------- minus tests ---------------------
-
-        test_indexed_minus(movie, cinema);
 
 
         //--------------------- minus: movie MINUS cinema
@@ -325,56 +321,6 @@
         dropped = movie.dropIndex("director");
         out.println("Drop status: " + (dropped ? "Success" : "Failed"));
     }
-<<<<<<< HEAD
-    /*************************************************************************************
-     * Method for testing the MINUS operation.
-     * @param movie  the movie table
-     * @param cinema the cinema table
-     */
-    private static void test_indexed_minus(Table movie, Table cinema) {
-        out.println("\n===== TESTING MINUS OPERATION =====");
-
-        // Test 1: Minus operation on movie - cinema (should remove common movies)
-        out.println("Test 1: movie - cinema (removes common movies)");
-        var t_minus1 = movie.minus(cinema);
-        t_minus1.print();
-
-        // Test 2: Minus operation where the second table is empty (should return movie unchanged)
-        var emptyTable = new Table("emptyTable", "title year length genre studioName producerNo",
-                "String Integer Integer String String Integer", "title year");
-        out.println("Test 2: movie - emptyTable (should return movie unchanged)");
-        var t_minus2 = movie.minus(emptyTable);
-        t_minus2.print();
-
-        // Test 3: Minus operation where the first table is empty (should return empty table)
-        var emptyMovie = new Table("emptyMovie", "title year length genre studioName producerNo",
-                "String Integer Integer String String Integer", "title year");
-        out.println("Test 3: emptyMovie - cinema (should return empty table)");
-        var t_minus3 = emptyMovie.minus(cinema);
-        t_minus3.print();
-
-        // Test 4: Minus operation on identical tables (should return an empty table)
-        // Clone movie (assuming Table implements clone correctly)
-        Table movieCopy = movie.copy();
-        out.println("Test 4: movie - movie copy (should return empty table)");
-        var t_minus4 = movie.minus(movieCopy);
-        t_minus4.print();
-
-        // Test 5: Minus operation with mismatched schemas (should fail gracefully)
-        Table mismatched = new Table("mismatchedTable", "director budget",
-                "String Float", "director");
-        Comparable[] directorEntry = {"Christopher_Nolan", 200_000_000f};
-        mismatched.insert(directorEntry);
-        out.println("Test 5: movie - mismatchedTable (should fail due to schema mismatch)");
-        try {
-            Table t_minus5 = movie.minus(mismatched);
-            t_minus5.print();
-        } catch (Exception e) {
-            out.println("Expected error due to schema mismatch: " + e.getMessage());
-        }
-    }
-
-=======
 
     /*************************************************************************************
      * Method for testing indexed select.
@@ -434,6 +380,5 @@
         }
 
     }
->>>>>>> 6c49f8fa
 
 } // MovieDB
